--- conflicted
+++ resolved
@@ -12,11 +12,7 @@
     User,
     NotebookTask,
 )
-<<<<<<< HEAD
-from brickflow_plugins import TaskDependencySensor, AutosysSensor
-=======
 from brickflow_plugins import TaskDependencySensor, AirflowProxyOktaClusterAuth
->>>>>>> 5a10093b
 
 wf = Workflow(
     "brickflow-demo",
